--- conflicted
+++ resolved
@@ -18,14 +18,11 @@
 """
 import json
 import math
+import numpy as np
 import os
 
-<<<<<<< HEAD
-=======
 import numpy as np
->>>>>>> 0015ecac
 from pyspark import TaskContext
-import numpy as np
 
 from maggy import constants
 from maggy.core import exceptions
