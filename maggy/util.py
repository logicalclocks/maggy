#
#   Copyright 2021 Logical Clocks AB
#
#   Licensed under the Apache License, Version 2.0 (the "License");
#   you may not use this file except in compliance with the License.
#   You may obtain a copy of the License at
#
#       http://www.apache.org/licenses/LICENSE-2.0
#
#   Unless required by applicable law or agreed to in writing, software
#   distributed under the License is distributed on an "AS IS" BASIS,
#   WITHOUT WARRANTIES OR CONDITIONS OF ANY KIND, either express or implied.
#   See the License for the specific language governing permissions and
#   limitations under the License.
#

"""Utility helper module for maggy experiments.
"""
import math
import os
import json

import numpy as np
from pyspark import TaskContext
from pyspark.sql import SparkSession

from maggy import constants, tensorboard
from maggy.core import exceptions
from maggy.core.environment.singleton import EnvSing

DEBUG = True


def log(msg):
    """
    Generic log function (in case logging is changed from stdout later)

    :param msg: The msg to log
    :type msg: str
    """
    if DEBUG:
        print(msg)


def num_executors(sc):
    """
    Get the number of executors configured for Jupyter

    :param sc: The SparkContext to take the executors from.
    :type sc: [SparkContext
    :return: Number of configured executors for Jupyter
    :rtype: int
    """

    return EnvSing.get_instance().get_executors(sc)


def get_partition_attempt_id():
    """Returns partitionId and attemptNumber of the task context, when invoked
    on a spark executor.
    PartitionId is ID of the RDD partition that is computed by this task.
    The first task attempt will be assigned attemptNumber = 0, and subsequent
    attempts will have increasing attempt numbers.
    Returns:
        partitionId, attemptNumber -- [description]
    """
    task_context = TaskContext.get()
    return task_context.partitionId(), task_context.attemptNumber()


def progress_bar(done, total):
    done_ratio = done / total
    progress = math.floor(done_ratio * 30)

    bar = "["

    for i in range(30):
        if i < progress:
            bar += "="
        elif i == progress:
            bar += ">"
        else:
            bar += "."

    bar += "]"
    return bar


def json_default_numpy(obj):
    if isinstance(obj, np.integer):
        return int(obj)
    elif isinstance(obj, np.floating):
        return float(obj)
    elif isinstance(obj, np.ndarray):
        return obj.tolist()
    else:
        raise TypeError(
            "Object of type {0}: {1} is not JSON serializable".format(type(obj), obj)
        )


def finalize_experiment(
    experiment_json,
    metric,
    app_id,
    run_id,
    state,
    duration,
    logdir,
    best_logdir,
    optimization_key,
):
    EnvSing.get_instance().finalize_experiment(
        experiment_json,
        metric,
        app_id,
        run_id,
        state,
        duration,
        logdir,
        best_logdir,
        optimization_key,
    )


def build_summary_json(logdir):
    """Builds the summary json to be read by the experiments service."""
    combinations = []
    env = EnvSing.get_instance()
    for trial in env.ls(logdir):
        if env.isdir(trial):
            return_file = trial + "/.outputs.json"
            hparams_file = trial + "/.hparams.json"
            if env.exists(return_file) and env.exists(hparams_file):
                metric_arr = env.convert_return_file_to_arr(return_file)
                hparams_dict = _load_hparams(hparams_file)
                combinations.append({"parameters": hparams_dict, "outputs": metric_arr})

    return json.dumps({"combinations": combinations}, default=json_default_numpy)


def _load_hparams(hparams_file):
    """Loads the HParams configuration from a hparams file of a trial."""

    hparams_file_contents = EnvSing.get_instance().load(hparams_file)
    hparams = json.loads(hparams_file_contents)

    return hparams


def handle_return_val(return_val, log_dir, optimization_key, log_file):
    """Handles the return value of the user defined training function."""
    env = EnvSing.get_instance()

    env.upload_file_output(return_val, log_dir)

    # Return type validation
    if not optimization_key:
        raise ValueError("Optimization key cannot be None.")
    if not return_val:
        raise exceptions.ReturnTypeError(optimization_key, return_val)
    if not isinstance(return_val, constants.USER_FCT.RETURN_TYPES):
        raise exceptions.ReturnTypeError(optimization_key, return_val)
    if isinstance(return_val, dict) and optimization_key not in return_val:
        raise KeyError(
            "Returned dictionary does not contain optimization key with the "
            "provided name: {}".format(optimization_key)
        )

    # validate that optimization metric is numeric
    if isinstance(return_val, dict):
        opt_val = return_val[optimization_key]
    else:
        opt_val = return_val
        return_val = {optimization_key: opt_val}

    if not isinstance(opt_val, constants.USER_FCT.NUMERIC_TYPES):
        raise exceptions.MetricTypeError(optimization_key, opt_val)

    # for key, value in return_val.items():
    #    return_val[key] = value if isinstance(value, str) else str(value)

    return_val["log"] = log_file.replace(env.project_path(), "")

    return_file = log_dir + "/.outputs.json"
    env.dump(json.dumps(return_val, default=json_default_numpy), return_file)

    metric_file = log_dir + "/.metric"
    env.dump(json.dumps(opt_val, default=json_default_numpy), metric_file)

    return opt_val


def clean_dir(clean_dir, keep=[]):
    """Deletes all files in a directory but keeps a few."""
    env = EnvSing.get_instance()

    if not env.isdir(clean_dir):
        raise ValueError(
            "{} is not a directory. Use `hops.hdfs.delete()` to delete single "
            "files.".format(clean_dir)
        )
    for path in env.ls(clean_dir):
        if path not in keep:
            env.delete(path, recursive=True)


def validate_ml_id(app_id, run_id):
    """Validates if there was an experiment run previously from the same app id
    but from a different experiment (e.g. hops-util-py vs. maggy) module.
    """
    try:
        prev_ml_id = os.environ["ML_ID"]
    except KeyError:
        return app_id, run_id
    prev_app_id, _, prev_run_id = prev_ml_id.rpartition("_")
    if prev_run_id == prev_ml_id:
        # means there was no underscore found in string
        raise ValueError(
            "Found a previous ML_ID with wrong format: {}".format(prev_ml_id)
        )
    if prev_app_id == app_id and int(prev_run_id) >= run_id:
        return app_id, (int(prev_run_id) + 1)
    return app_id, run_id


def set_ml_id(app_id, run_id):
    """Sets the environment variables 'HOME' and 'ML_ID' to register the experiment.

    Args:
        app_id (int): Maggy App ID.
        run_id (int): Maggy experiment run ID.
    """
    os.environ["HOME"] = os.getcwd()
    os.environ["ML_ID"] = str(app_id) + "_" + str(run_id)


def find_spark():
    """
    Returns: SparkSession
    """
    return SparkSession.builder.getOrCreate()


def seconds_to_milliseconds(time):
    """
    Returns: time converted from seconds to milliseconds
    """
    return int(round(time * 1000))


def time_diff(t0, t1):
    """
    Args:
        :t0: start time in seconds
        :t1: end time in seconds
    Returns: string with time difference (i.e. t1-t0)
    """
    minutes, seconds = divmod(t1 - t0, 60)  # Mon since min is keyword.
    hours, minutes = divmod(minutes, 60)
    return "%d hours, %d minutes, %d seconds" % (hours, minutes, seconds)


def register_environment(app_id, run_id):
    """Validates IDs, creates an experiment folder in the fs and registers with tensorboard.

    Args:
        :app_id: Application ID
        :run_id: Current experiment run ID

    Returns: (app_id, run_id) with the updated IDs.
    """
    app_id = str(find_spark().sparkContext.applicationId)
    app_id, run_id = validate_ml_id(app_id, run_id)
    set_ml_id(app_id, run_id)
    # Create experiment directory.
    EnvSing.get_instance().create_experiment_dir(app_id, run_id)
    tensorboard._register(EnvSing.get_instance().get_logdir(app_id, run_id))
    return app_id, run_id


def populate_experiment(config, app_id, run_id, exp_function):
    """Creates a dictionary with the experiment information.

<<<<<<< HEAD
=======
    return "%d hours, %d minutes, %d seconds" % (hours, minutes, seconds)


def register_environment(app_id, run_id):
    """Validates IDs, creates an experiment folder in the fs and registers with tensorboard.

    Args:
        :app_id: Application ID
        :run_id: Current experiment run ID

    Returns: (app_id, run_id) with the updated IDs.
    """
    app_id = str(find_spark().sparkContext.applicationId)
    app_id, run_id = validate_ml_id(app_id, run_id)
    set_ml_id(app_id, run_id)
    # Create experiment directory.
    EnvSing.get_instance().create_experiment_dir(app_id, run_id)
    tensorboard._register(EnvSing.get_instance().get_logdir(app_id, run_id))
    return app_id, run_id


def populate_experiment(config, app_id, run_id, exp_function=None):
    """Creates a dictionary with the experiment information.

>>>>>>> c5d07954
    Args:
        :config: Experiment config object
        :app_id: Application ID
        :run_id: Current experiment run ID
<<<<<<< HEAD
        :exp_function: Name of experiment driver.
=======
        :exp_function: Name of controller for hp tuning. Default None
>>>>>>> c5d07954

    Returns:
        :experiment_json: Dictionary with config info on the experiment.
    """
<<<<<<< HEAD
    try:
        direction = config.direction
    except AttributeError:
        direction = "N/A"
    try:
        opt_key = config.optimization_key
    except AttributeError:
        opt_key = "N/A"
=======
    direction = config.direction if exp_function else "N/A"
    opt_key = config.optimization_key if exp_function else "N/A"
    exp_function = exp_function if exp_function else "N/A"
>>>>>>> c5d07954
    experiment_json = EnvSing.get_instance().populate_experiment(
        config.name,
        exp_function,
        "MAGGY",
        None,
        config.description,
        app_id,
        direction,
        opt_key,
    )
    exp_ml_id = app_id + "_" + str(run_id)
    experiment_json = EnvSing.get_instance().attach_experiment_xattr(
        exp_ml_id, experiment_json, "INIT"
    )
    return experiment_json<|MERGE_RESOLUTION|>--- conflicted
+++ resolved
@@ -256,7 +256,7 @@
         :t1: end time in seconds
     Returns: string with time difference (i.e. t1-t0)
     """
-    minutes, seconds = divmod(t1 - t0, 60)  # Mon since min is keyword.
+    minutes, seconds = divmod(t1 - t0, 60)
     hours, minutes = divmod(minutes, 60)
     return "%d hours, %d minutes, %d seconds" % (hours, minutes, seconds)
 
@@ -282,47 +282,15 @@
 def populate_experiment(config, app_id, run_id, exp_function):
     """Creates a dictionary with the experiment information.
 
-<<<<<<< HEAD
-=======
-    return "%d hours, %d minutes, %d seconds" % (hours, minutes, seconds)
-
-
-def register_environment(app_id, run_id):
-    """Validates IDs, creates an experiment folder in the fs and registers with tensorboard.
-
-    Args:
-        :app_id: Application ID
-        :run_id: Current experiment run ID
-
-    Returns: (app_id, run_id) with the updated IDs.
-    """
-    app_id = str(find_spark().sparkContext.applicationId)
-    app_id, run_id = validate_ml_id(app_id, run_id)
-    set_ml_id(app_id, run_id)
-    # Create experiment directory.
-    EnvSing.get_instance().create_experiment_dir(app_id, run_id)
-    tensorboard._register(EnvSing.get_instance().get_logdir(app_id, run_id))
-    return app_id, run_id
-
-
-def populate_experiment(config, app_id, run_id, exp_function=None):
-    """Creates a dictionary with the experiment information.
-
->>>>>>> c5d07954
     Args:
         :config: Experiment config object
         :app_id: Application ID
         :run_id: Current experiment run ID
-<<<<<<< HEAD
         :exp_function: Name of experiment driver.
-=======
-        :exp_function: Name of controller for hp tuning. Default None
->>>>>>> c5d07954
 
     Returns:
         :experiment_json: Dictionary with config info on the experiment.
     """
-<<<<<<< HEAD
     try:
         direction = config.direction
     except AttributeError:
@@ -331,11 +299,6 @@
         opt_key = config.optimization_key
     except AttributeError:
         opt_key = "N/A"
-=======
-    direction = config.direction if exp_function else "N/A"
-    opt_key = config.optimization_key if exp_function else "N/A"
-    exp_function = exp_function if exp_function else "N/A"
->>>>>>> c5d07954
     experiment_json = EnvSing.get_instance().populate_experiment(
         config.name,
         exp_function,
