"""
The experiment driver implements the functionality for scheduling trials on maggy.
"""
import queue
import threading
import json
import os
import secrets
from datetime import datetime
from sys import maxsize as integer_max
from maggy import util
from maggy.optimizer import AbstractOptimizer, RandomSearch, Asha, SingleRun
from maggy.core import rpc
from maggy.trial import Trial
from maggy.earlystop import AbstractEarlyStop, MedianStoppingRule, NoStoppingRule
from maggy.searchspace import Searchspace

from maggy.ablation.ablator import AbstractAblator, LOCO
from maggy.ablation.ablationstudy import AblationStudy

from hops import constants as hopsconstants
from hops import hdfs as hopshdfs
from hops import util as hopsutil

driver_secret = None


class ExperimentDriver(object):

    SECRET_BYTES = 8

    # @Moritz:
    # for now, we infer the experiment type (an optimization experiment or an ablation study)
    # using keyword arguments, and set self.experiment_type to an according string.
    # Some of these arguments are required for any maggy experiment:
    # num_trials, name, num_executors, hb_interval, description, app_dir, log_dir, trial_dir
    # while some are specific to the type of experiment. For example, if the ExperimentDriver constructor
    # is called with a `searchspace` parameter, we infer that it is a hyperparameter optimization task,
    # and if it is called with `ablationstudy` parameter, we infer that it's an ablation study.

    def __init__(self, experiment_type, **kwargs):

        global driver_secret

        # COMMON EXPERIMENT SETUP
        self._final_store = []
        self._trial_store = {}
        self.num_executors = kwargs.get('num_executors')
        self._message_q = queue.Queue()
        self.name = kwargs.get('name')
        self.experiment_done = False
        self.worker_done = False
        self.hb_interval = kwargs.get('hb_interval')
        self.description = kwargs.get('description')
        self.experiment_type = experiment_type
        self.es_interval = kwargs.get('es_interval')
        self.es_min = kwargs.get('es_min')

        # TYPE-SPECIFIC EXPERIMENT SETUP
        if self.experiment_type == 'optimization':
            # set up an optimization experiment

            self.num_trials = kwargs.get('num_trials')

            searchspace = kwargs.get('searchspace')
            if isinstance(searchspace, Searchspace):
                self.searchspace = searchspace
            elif searchspace is None:
                self.searchspace = Searchspace()
            else:
                raise Exception(
                    "The experiment's search space should be an instance of maggy.Searchspace, "
                    "but it is {0} (of type '{1}')."
                    .format(str(searchspace), type(searchspace).__name__))

            optimizer = kwargs.get('optimizer')

<<<<<<< HEAD
            if optimizer is None:
                if len(self.searchspace.names()) == 0:
                    self.optimizer = SingleRun()
                else:
                    raise Exception(
                        'Searchspace has to be empty or None to use without optimizer')
            elif isinstance(optimizer, str):
                if optimizer.lower() == 'randomsearch':
                    self.optimizer = RandomSearch()
                elif optimizer.lower() == 'asha':
                    self.optimizer = Asha()
                elif optimizer.lower() == 'none':
                    if len(self.searchspace.names()) == 0:
                        self.optimizer = SingleRun()
                    else:
                        raise Exception(
                            "Searchspace has to be empty or None to use without Optimizer.")
                else:
                    raise Exception(
                        "Unknown Optimizer. Can't initialize experiment driver.")
            elif isinstance(optimizer, AbstractOptimizer):
                self.optimizer = optimizer
                print("Custom Optimizer initialized.")
=======
        if optimizer is None:
            if len(self.searchspace.names()) == 0:
                self.optimizer = SingleRun()
            else:
                raise Exception(
                    "Searchspace has to be empty or None to use without optimizer")
        elif isinstance(optimizer, str):
            if optimizer.lower() == 'randomsearch':
                self.optimizer = RandomSearch()
            elif optimizer.lower() == 'asha':
                self.optimizer = Asha()
            elif optimizer.lower() == 'none':
                if len(self.searchspace.names()) == 0:
                    self.optimizer == SingleRun()
                else:
                    raise Exception(
                        "Searchspace has to be empty or None to use without Optimizer.")
>>>>>>> 871d00df
            else:
                raise Exception(
                    "The experiment's optimizer should either be an string indicating the name "
                    "of an implemented optimizer (such as 'randomsearch') or an instance of "
                    "maggy.optimizer.AbstractOptimizer, "
                    "but it is {0} (of type '{1}')."
                    .format(str(optimizer), type(optimizer).__name__))
            # Set references to data in optimizer
            self.optimizer.num_trials = self.num_trials
            self.optimizer.searchspace = self.searchspace
            self.optimizer.final_store = self._final_store

            direction = kwargs.get('direction')
            if isinstance(direction, str) and direction.lower() in ['min', 'max']:
                self.direction = direction.lower()
            else:
                raise Exception(
                    "The experiment's direction should be an string (either 'min' or 'max') "
                    "but it is {0} (of type '{1}')."
                    .format(str(direction), type(direction).__name__))

            es_policy = kwargs.get('es_policy')
            if isinstance(es_policy, str):
                if es_policy.lower() == 'median':
                    self.earlystop_check = MedianStoppingRule.earlystop_check
                elif es_policy.lower() == 'none':
                    self.earlystop_check = NoStoppingRule.earlystop_check
                else:
                    raise Exception(
                        "The experiment's early stopping policy should either be a string ('median' or 'none') "
                        "or a custom policy that is an instance of maggy.earlystop.AbstractEarlyStop, "
                        "but it is {0} (of type '{1}')."
                        .format(str(es_policy), type(es_policy).__name__))
            elif isinstance(es_policy, AbstractEarlyStop):
                self.earlystop_check = es_policy.earlystop_check
                print("Custom Early Stopping policy initialized.")
            else:
                raise Exception(
                    "The experiment's early stopping policy should either be a string ('median' or 'none') "
                    "or a custom policy that is an instance of maggy.earlystop.AbstractEarlyStop, "
                    "but it is {0} (of type '{1}')."
                    .format(str(es_policy), type(es_policy).__name__))

            self.es_interval = kwargs.get('es_interval')
            self.es_min = kwargs.get('es_min')

            self.result = {'best_val': 'n.a.',
                           'num_trials': 0,
                           'early_stopped': 0}

        elif self.experiment_type == 'ablation':
            # set up an ablation study experiment
            self.earlystop_check = NoStoppingRule.earlystop_check

            ablation_study = kwargs.get('ablation_study')
            if isinstance(ablation_study, AblationStudy):
                self.ablation_study = ablation_study
            else:
                raise Exception(
                    "The experiment's ablation study configuration should be an instance of "
                    "maggy.ablation.AblationStudy, "
                    "but it is {0} (of type '{1}')."
                    .format(str(ablation_study), type(ablation_study).__name__))

            ablator = kwargs.get('ablator')
            if isinstance(ablator, str):
                if ablator.lower() == 'loco':
                    self.ablator = LOCO(ablation_study, self._final_store)
                    self.num_trials = self.ablator.get_number_of_trials()
                    if self.num_executors > self.num_trials:
                        self.num_executors = self.num_trials
                else:
                    raise Exception(
                        "The experiment's ablation study policy should either be a string ('loco') "
                        "or a custom policy that is an instance of maggy.ablation.ablation.AbstractAblator, "
                        "but it is {0} (of type '{1}')."
                        .format(str(ablator), type(ablator).__name__))
            elif isinstance(ablator, AbstractAblator):
                self.ablator = ablator
                print("Custom Ablator initialized. \n")
            else:
                raise Exception(
                    "The experiment's ablation study policy should either be a string ('loco') "
                    "or a custom policy that is an instance of maggy.ablation.ablation.AbstractAblator, "
                    "but it is {0} (of type '{1}')."
                    .format(str(ablator), type(ablator).__name__))

            self.result = {'best_val': 'n.a.',
                           'num_trials': 0,
                           'early_stopped': 'n.a'}
        else:
            raise Exception(
                "Unknown experiment type. experiment_type should be either 'optimization' or 'ablation', "
                "but it is {0}."
                .format(str(self.experiment_type)))

        # FINALIZE EXPERIMENT SETUP
        self.server = rpc.Server(self.num_executors)
        if not driver_secret:
            driver_secret = self._generate_secret(ExperimentDriver.SECRET_BYTES)
        self._secret = driver_secret
        self.job_start = datetime.now()
        self.executor_logs = ''
        self.maggy_log = ''
        self.log_lock = threading.RLock()
        self.log_file = kwargs.get('log_dir') + '/maggy.log'
        self.trial_dir = kwargs.get('trial_dir')
        self.app_dir = kwargs.get('app_dir')
        self.worker_exception = None

    # Open File desc for HDFS to log
        if not hopshdfs.exists(self.log_file):
            hopshdfs.dump('', self.log_file)
        self.fd = hopshdfs.open_file(self.log_file, flags='w')

    def init(self):

        self.server_addr = self.server.start(self)

        if self.experiment_type == 'optimization':
            self.optimizer.initialize()
        elif self.experiment_type == 'ablation':
            self.ablator.initialize()

        self._start_worker()

    def finalize(self, job_start, job_end):

        results = ''

        if self.experiment_type == 'optimization':

            _ = self.optimizer.finalize_experiment(self._final_store)

            self.job_end = datetime.now()

            self.duration = hopsutil._time_diff(self.job_start, self.job_end)

            results = '\n------ ' + str(self.optimizer.__class__.__name__) + ' Results ------ direction(' + self.direction + ') \n' \
                'BEST combination ' + json.dumps(self.result['best_hp']) + ' -- metric ' + str(self.result['best_val']) + '\n' \
                'WORST combination ' + json.dumps(self.result['worst_hp']) + ' -- metric ' + str(self.result['worst_val']) + '\n' \
                'AVERAGE metric -- ' + str(self.result['avg']) + '\n' \
                'EARLY STOPPED Trials -- ' + str(self.result['early_stopped']) + '\n' \
                'Total job time ' + self.duration + '\n'

        elif self.experiment_type == 'ablation':

            _ = self.ablator.finalize_experiment(self._final_store)
            self.job_end = datetime.now()
            self.duration = hopsutil._time_diff(self.job_start, self.job_end)

            results = "\n------ " + str(self.ablator.__class__.__name__) + " Results ------ \n" + \
                "BEST Config Excludes " + json.dumps(self.result['best_config']) + " -- metric " + \
                      str(self.result['best_val']) + "\n" + \
                "WORST Config Excludes " + json.dumps(self.result['worst_config']) + " -- metric " + \
                      str(self.result['worst_val']) + "\n" + \
                "AVERAGE metric -- " + str(self.result['avg']) + "\n" + \
                "Total Job Time " + self.duration + "\n"

        print(results)

        self._log(results)

        hopshdfs.dump(json.dumps(self.result, default=util.json_default_numpy),
                      self.app_dir + '/result.json')
        sc = hopsutil._find_spark().sparkContext
        hopshdfs.dump(self.json(sc), self.app_dir + '/maggy.json')

        return self.result

    def get_trial(self, trial_id):
        return self._trial_store[trial_id]

    def add_trial(self, trial):
        self._trial_store[trial.trial_id] = trial

    def add_message(self, msg):
        self._message_q.put(msg)

    def _start_worker(self):

        def _target_function(self):

            try:
                time_earlystop_check = datetime.now()  # only used by earlystop-supporting experiments
                while not self.worker_done:
                    trial = None
                    # get a message
                    try:
                        msg = self._message_q.get_nowait()
                    except:
                        msg = {'type': None}

                    if self.earlystop_check != NoStoppingRule.earlystop_check:
                        if (datetime.now() - time_earlystop_check).total_seconds() >= self.es_interval:
                            time_earlystop_check = datetime.now()

                        # pass currently running trials to early stop component
                            if len(self._final_store) > self.es_min:
                                self._log("Check for early stopping.")
                                try:
                                    to_stop = self.earlystop_check(
                                        self._trial_store, self._final_store, self.direction)
                                except Exception as e:
                                    self._log(e)
                                    to_stop = []
                                if len(to_stop) > 0:
                                    self._log("Trials to stop: {}".format(to_stop))
                                for trial_id in to_stop:
                                    self.get_trial(trial_id).set_early_stop()

                    # depending on message do the work
                    # 1. METRIC
                    if msg['type'] == 'METRIC':
                        # append executor logs if in the message
                        logs = msg.get('logs', None)
                        if logs is not None:
                            with self.log_lock:
                                self.executor_logs = self.executor_logs + logs

                        if msg['trial_id'] is not None and msg['data'] is not None:
                            self.get_trial(msg['trial_id']).append_metric(msg['data'])

                    # 2. BLACKLIST the trial
                    elif msg['type'] == 'BLACK':
                        trial = self.get_trial(msg['trial_id'])
                        with trial.lock:
                            trial.status = Trial.SCHEDULED
                            self.server.reservations.assign_trial(
                                msg['partition_id'], msg['trial_id'])

                    # 3. FINAL
                    elif msg['type'] == 'FINAL':
                        # set status
                        # get trial only once
                        trial = self.get_trial(msg['trial_id'])

                        logs = msg.get('logs', None)
                        if logs is not None:
                            with self.log_lock:
                                self.executor_logs = self.executor_logs + logs

                        # finalize the trial object
                        with trial.lock:
                            trial.status = Trial.FINALIZED
                            trial.final_metric = msg['data']
                            trial.duration = hopsutil._time_diff(
                                trial.start, datetime.now())

                        # move trial to the finalized ones
                        self._final_store.append(trial)
                        self._trial_store.pop(trial.trial_id)

                        # update result dictionary
                        self._update_result(trial)
                        # keep for later in case tqdm doesn't work
                        self.maggy_log = self._update_maggy_log()
                        self._log(self.maggy_log)

                        hopshdfs.dump(trial.to_json(), self.trial_dir + '/' + trial.trial_id + '/trial.json')

                        # assign new trial
                        if self.experiment_type == 'optimization':
                            trial = self.optimizer.get_suggestion(trial)
                        elif self.experiment_type == 'ablation':
                            trial = self.ablator.get_trial(trial)
                        if trial is None:
                            self.server.reservations.assign_trial(
                                msg['partition_id'], None)
                            self.experiment_done = True
                        else:
                            with trial.lock:
                                trial.start = datetime.now()
                                trial.status = Trial.SCHEDULED
                                self.server.reservations.assign_trial(
                                    msg['partition_id'], trial.trial_id)
                                self.add_trial(trial)

                    # 4. REG
                    elif msg['type'] == 'REG':
                        if self.experiment_type == 'optimization':
                            trial = self.optimizer.get_suggestion()
                        elif self.experiment_type == 'ablation':
                            trial = self.ablator.get_trial()
                        if trial is None:
                            self.experiment_done = True
                        else:
                            with trial.lock:
                                trial.start = datetime.now()
                                trial.status = Trial.SCHEDULED
                                self.server.reservations.assign_trial(
                                    msg['partition_id'], trial.trial_id)
                                self.add_trial(trial)
            except Exception as worker_exception:
                # Exception can't be propagated to parent thread
                # therefore log the exception and fail experiment
                self._log('Worker Exception')
                self._log(worker_exception)
                self.worker_exception = worker_exception
                self.server.stop()


        t = threading.Thread(target=_target_function, args=(self,))
        t.daemon = True
        t.start()

    def stop(self):
        """Stop the Driver's worker thread and server."""
        self.worker_done = True
        self.server.stop()
        self.fd.flush()
        self.fd.close()
        if self.worker_exception:
            raise Exception(
                "Worker: {}".format(self.worker_exception))

    def json(self, sc):
        """Get all relevant experiment information in JSON format.
        """
        user = None
        if hopsconstants.ENV_VARIABLES.HOPSWORKS_USER_ENV_VAR in os.environ:
            user = os.environ[hopsconstants.ENV_VARIABLES.HOPSWORKS_USER_ENV_VAR]

        experiment_json = {'project': hopshdfs.project_name(),
            'user': user,
            'name': self.name,
            'module': 'maggy',
            'app_id': str(sc.applicationId),
            'start': self.job_start.isoformat(),
            'memory_per_executor': str(sc._conf.get("spark.executor.memory")),
            'gpus_per_executor': str(sc._conf.get("spark.executor.gpus")),
            'executors': self.num_executors,
            'logdir': self.trial_dir,
            # 'versioned_resources': versioned_resources,
            'description': self.description,
            'experiment_type': self.experiment_type,
        }

        if self.experiment_type == 'optimization':
            experiment_json['hyperparameter_space'] = json.dumps(self.searchspace.to_dict())
            experiment_json['function'] = self.optimizer.__class__.__name__
        elif self.experiment_type == 'ablation':
            experiment_json['ablation_study'] = json.dumps(self.ablation_study.to_dict())
            experiment_json['ablator'] = self.ablator.__class__.__name__

        if self.experiment_done:
            experiment_json['status'] = "FINISHED"
            experiment_json['finished'] = self.job_end.isoformat()
            experiment_json['duration'] = self.duration
            if self.experiment_type == 'optimization':
                experiment_json['hyperparameter'] = json.dumps(self.result['best_hp'])
            experiment_json['metric'] = self.result['best_val']

        else:
            experiment_json['status'] = "RUNNING"

        return json.dumps(experiment_json, default=util.json_default_numpy)

    def _generate_secret(self, nbytes):
        """Generates a secret to be used by all clients during the experiment
        to authenticate their messages with the experiment driver.
        """
        return secrets.token_hex(nbytes=nbytes)

    def _update_result(self, trial):
        """Given a finalized trial updates the current result's best and
        worst trial.
        """

        metric = trial.final_metric
        param_string = trial.params
        trial_id = trial.trial_id

        if self.experiment_type == 'optimization':
            # First finalized trial
            if self.result.get('best_id', None) is None:
                self.result = {
                    'best_id': trial_id, 'best_val': metric,
                    'best_hp': param_string, 'worst_id': trial_id,
                    'worst_val': metric, 'worst_hp': param_string,
                    'avg': metric, 'metric_list': [metric], 'num_trials': 1,
                    'early_stopped': 0,
                }

                if trial.early_stop:
                    self.result['early_stopped'] += 1

                return
            if self.direction == 'max':
                if metric > self.result['best_val']:
                    self.result['best_val'] = metric
                    self.result['best_id'] = trial_id
                    self.result['best_hp'] = param_string
                if metric < self.result['worst_val']:
                    self.result['worst_val'] = metric
                    self.result['worst_id'] = trial_id
                    self.result['worst_hp'] = param_string
            elif self.direction == 'min':
                if metric < self.result['best_val']:
                    self.result['best_val'] = metric
                    self.result['best_id'] = trial_id
                    self.result['best_hp'] = param_string
                if metric > self.result['worst_val']:
                    self.result['worst_val'] = metric
                    self.result['worst_id'] = trial_id
                    self.result['worst_hp'] = param_string

        elif self.experiment_type == 'ablation':

            # pop function values and trial_type from parameters, since we don't need them
            param_string.pop('dataset_function', None)
            param_string.pop('model_function', None)
            # First finalized trial
            if self.result.get('best_id', None) is None:
                self.result = {
                    'best_id': trial_id, 'best_val': metric, 'best_config': param_string,
                    'worst_id': trial_id, 'worst_val': metric, 'worst_config': param_string,
                    'avg': metric, 'metric_list': [metric], 'num_trials': 1,
                    'early_stopped': 0,
                }
                return

            # for ablation we always consider 'max' as "the direction"
            if metric > self.result['best_val']:
                self.result['best_id'] = trial_id
                self.result['best_val'] = metric
                self.result['best_config'] = param_string
            elif metric < self.result['worst_val']:
                self.result['worst_id'] = trial_id
                self.result['worst_val'] = metric
                self.result['worst_config'] = param_string

        # update results and average regardless of experiment type
        self.result['metric_list'].append(metric)
        self.result['num_trials'] += 1
        self.result['avg'] = sum(self.result['metric_list'])/float(
            len(self.result['metric_list']))

        if trial.early_stop:
            self.result['early_stopped'] += 1

    def _update_maggy_log(self):
        """Creates the status of a maggy experiment with a progress bar.
        """
        finished = self.result['num_trials']
        log = ''

        if self.experiment_type == 'optimization':
            log = 'Maggy Optimization ' + str(finished) + '/' + str(self.num_trials) + \
                ' (' + str(self.result['early_stopped']) + ') ' + \
                util._progress_bar(finished, self.num_trials) + ' - BEST ' + \
                json.dumps(self.result['best_hp']) + ' - metric ' + \
                str(self.result['best_val'])

        elif self.experiment_type == 'ablation':
            log = "Maggy Ablation " + str(finished) + "/" + str(self.num_trials) + \
                util._progress_bar(finished, self.num_trials) + ' - BEST Excludes' + \
                json.dumps(self.result['best_config']) + ' - metric ' + \
                str(self.result['best_val'])

        return log

    def _get_logs(self):
        """Return current experiment status and executor logs to send them to
        spark magic.
        """
        with self.log_lock:
            temp = self.executor_logs
            # clear the executor logs since they are being sent
            self.executor_logs = ''
            return self.result, temp

    def _log(self, log_msg):
        """Logs a string to the maggy driver log file.
        """
        msg = datetime.now().isoformat() + ': ' + str(log_msg)
        self.fd.write((msg + '\n').encode())<|MERGE_RESOLUTION|>--- conflicted
+++ resolved
@@ -74,8 +74,7 @@
                     .format(str(searchspace), type(searchspace).__name__))
 
             optimizer = kwargs.get('optimizer')
-
-<<<<<<< HEAD
+            
             if optimizer is None:
                 if len(self.searchspace.names()) == 0:
                     self.optimizer = SingleRun()
@@ -99,25 +98,6 @@
             elif isinstance(optimizer, AbstractOptimizer):
                 self.optimizer = optimizer
                 print("Custom Optimizer initialized.")
-=======
-        if optimizer is None:
-            if len(self.searchspace.names()) == 0:
-                self.optimizer = SingleRun()
-            else:
-                raise Exception(
-                    "Searchspace has to be empty or None to use without optimizer")
-        elif isinstance(optimizer, str):
-            if optimizer.lower() == 'randomsearch':
-                self.optimizer = RandomSearch()
-            elif optimizer.lower() == 'asha':
-                self.optimizer = Asha()
-            elif optimizer.lower() == 'none':
-                if len(self.searchspace.names()) == 0:
-                    self.optimizer == SingleRun()
-                else:
-                    raise Exception(
-                        "Searchspace has to be empty or None to use without Optimizer.")
->>>>>>> 871d00df
             else:
                 raise Exception(
                     "The experiment's optimizer should either be an string indicating the name "
