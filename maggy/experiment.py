#
#   Copyright 2021 Logical Clocks AB
#
#   Licensed under the Apache License, Version 2.0 (the "License");
#   you may not use this file except in compliance with the License.
#   You may obtain a copy of the License at
#
#       http://www.apache.org/licenses/LICENSE-2.0
#
#   Unless required by applicable law or agreed to in writing, software
#   distributed under the License is distributed on an "AS IS" BASIS,
#   WITHOUT WARRANTIES OR CONDITIONS OF ANY KIND, either express or implied.
#   See the License for the specific language governing permissions and
#   limitations under the License.
#

"""
Experiment module used for running asynchronous optimization tasks.
The programming model is that you wrap the code containing the model
training inside a wrapper function.
Inside that wrapper function provide all imports and parts that make up your
experiment, see examples below. Whenever a function to run an experiment is
invoked it is also registered in the Experiments service along with the
provided information.
"""
import atexit
import time
from functools import singledispatch

<<<<<<< HEAD
from hops.experiment_impl.util import experiment_utils

from maggy import util
=======
from maggy import util
from maggy.core.environment.singleton import EnvSing
>>>>>>> 5ce05462
from maggy.core.lagom.lagom_optimization import lagom_optimization
from maggy.core.lagom.lagom_ablation import lagom_ablation
from maggy.core.lagom.lagom_distributed import lagom_distributed
from maggy.experiment_config import (
    OptimizationConfig,
    AblationConfig,
    DistributedConfig,
)


APP_ID = None
RUNNING = False
RUN_ID = 1
EXPERIMENT_JSON = {}


def lagom(train_fn, config):
<<<<<<< HEAD
=======
    """Launches a maggy experiment, which depending on 'config' can either
    be a hyperparameter optimization, an ablation study experiment or distributed
    training. Given a search space, objective and a model training procedure `train_fn`
    (black-box function), an experiment is the whole process of finding the
    best hyperparameter combination in the search space, optimizing the
    black-box function. Currently maggy supports random search and a median
    stopping rule.
    **lagom** is a Swedish word meaning "just the right amount".

    :param train_fn: User defined experiment containing the model training.
    :type train_fn: callable
    :param config: An experiment configuration. For more information, see experiment_config.
    :type config: OptimizationConfig | AblationConfig | DistributedConfig
    """
>>>>>>> 5ce05462
    global APP_ID
    global RUNNING
    global RUN_ID
    job_start = time.time()
    try:
        if RUNNING:
            raise RuntimeError("An experiment is currently running.")
        RUNNING = True
        spark_context = util.find_spark().sparkContext
        APP_ID = str(spark_context.applicationId)
        result = lagom_wrapper(config, train_fn)  # Singledispatch uses first arg.
        return result
    except:  # noqa: E722
        _exception_handler(util.seconds_to_milliseconds(time.time() - job_start))
        raise
    finally:
<<<<<<< HEAD
        # cleanup spark jobs
=======
        # Clean up spark jobs
>>>>>>> 5ce05462
        RUN_ID += 1
        RUNNING = False
        util.find_spark().sparkContext.setJobGroup("", "")


@singledispatch
def lagom_wrapper(config, train_fn):
    raise ValueError(
        "Invalid config type! Config is expected to be of type {}, {} or {}, \
                     but is of type {}".format(
            OptimizationConfig, AblationConfig, DistributedConfig, type(config)
        )
    )


@lagom_wrapper.register(OptimizationConfig)
def _(config, train_fn):
    return lagom_optimization(train_fn, config, APP_ID, RUN_ID)


@lagom_wrapper.register(AblationConfig)
def _(config, train_fn):
    return lagom_ablation(train_fn, config, APP_ID, RUN_ID)


@lagom_wrapper.register(DistributedConfig)
def _(config, train_fn):
    return lagom_distributed(train_fn, config, APP_ID, RUN_ID)


def _exception_handler(duration):
    """
    Handles exceptions during execution of an experiment
    :param duration: duration of the experiment until exception in milliseconds
    :type duration: int
    """
    try:
        global RUNNING
        global EXPERIMENT_JSON
        if RUNNING:
            EXPERIMENT_JSON["state"] = "FAILED"
            EXPERIMENT_JSON["duration"] = duration
            exp_ml_id = APP_ID + "_" + str(RUN_ID)
<<<<<<< HEAD
            experiment_utils._attach_experiment_xattr(
=======
            EnvSing.get_instance().attach_experiment_xattr(
>>>>>>> 5ce05462
                exp_ml_id, EXPERIMENT_JSON, "FULL_UPDATE"
            )
    except Exception as err:
        util.log(err)


def _exit_handler():
    """
    Handles jobs killed by the user.
    """
    try:
        global RUNNING
        global EXPERIMENT_JSON
        if RUNNING:
            EXPERIMENT_JSON["status"] = "KILLED"
            exp_ml_id = APP_ID + "_" + str(RUN_ID)
<<<<<<< HEAD
            experiment_utils._attach_experiment_xattr(
=======
            EnvSing.get_instance().attach_experiment_xattr(
>>>>>>> 5ce05462
                exp_ml_id, EXPERIMENT_JSON, "FULL_UPDATE"
            )
    except Exception as err:
        util.log(err)


atexit.register(_exit_handler)<|MERGE_RESOLUTION|>--- conflicted
+++ resolved
@@ -27,14 +27,8 @@
 import time
 from functools import singledispatch
 
-<<<<<<< HEAD
-from hops.experiment_impl.util import experiment_utils
-
-from maggy import util
-=======
 from maggy import util
 from maggy.core.environment.singleton import EnvSing
->>>>>>> 5ce05462
 from maggy.core.lagom.lagom_optimization import lagom_optimization
 from maggy.core.lagom.lagom_ablation import lagom_ablation
 from maggy.core.lagom.lagom_distributed import lagom_distributed
@@ -52,8 +46,6 @@
 
 
 def lagom(train_fn, config):
-<<<<<<< HEAD
-=======
     """Launches a maggy experiment, which depending on 'config' can either
     be a hyperparameter optimization, an ablation study experiment or distributed
     training. Given a search space, objective and a model training procedure `train_fn`
@@ -68,7 +60,6 @@
     :param config: An experiment configuration. For more information, see experiment_config.
     :type config: OptimizationConfig | AblationConfig | DistributedConfig
     """
->>>>>>> 5ce05462
     global APP_ID
     global RUNNING
     global RUN_ID
@@ -85,11 +76,7 @@
         _exception_handler(util.seconds_to_milliseconds(time.time() - job_start))
         raise
     finally:
-<<<<<<< HEAD
-        # cleanup spark jobs
-=======
         # Clean up spark jobs
->>>>>>> 5ce05462
         RUN_ID += 1
         RUNNING = False
         util.find_spark().sparkContext.setJobGroup("", "")
@@ -133,11 +120,7 @@
             EXPERIMENT_JSON["state"] = "FAILED"
             EXPERIMENT_JSON["duration"] = duration
             exp_ml_id = APP_ID + "_" + str(RUN_ID)
-<<<<<<< HEAD
-            experiment_utils._attach_experiment_xattr(
-=======
             EnvSing.get_instance().attach_experiment_xattr(
->>>>>>> 5ce05462
                 exp_ml_id, EXPERIMENT_JSON, "FULL_UPDATE"
             )
     except Exception as err:
@@ -154,11 +137,7 @@
         if RUNNING:
             EXPERIMENT_JSON["status"] = "KILLED"
             exp_ml_id = APP_ID + "_" + str(RUN_ID)
-<<<<<<< HEAD
-            experiment_utils._attach_experiment_xattr(
-=======
             EnvSing.get_instance().attach_experiment_xattr(
->>>>>>> 5ce05462
                 exp_ml_id, EXPERIMENT_JSON, "FULL_UPDATE"
             )
     except Exception as err:
