--- conflicted
+++ resolved
@@ -24,24 +24,16 @@
 invoked it is also registered in the Experiments service along with the
 provided information.
 """
+import os
 import atexit
-
-import os
 import time
 
-<<<<<<< HEAD
-from maggy import util
-from maggy.core import trialexecutor
-from maggy.core.environment.singleton import EnvSing
-from maggy.core.experiment_driver import optimization, ablation
-=======
 from maggy import util, tensorboard
 from maggy.distributed.distributed_lagom import distributed_lagom
 from maggy.core.executors.Executor import Executor
 from maggy.core.experiment_driver.OptimizationDriver import OptimizationDriver
 from maggy.core.experiment_driver.AblationDriver import AblationDriver
-
->>>>>>> 6083d49e
+from maggy.core.environment.singleton import EnvSing
 
 app_id = None
 running = False
@@ -139,12 +131,9 @@
     job_start = time.time()
     sc = util.find_spark().sparkContext
     exp_driver = None
-<<<<<<< HEAD
 
     env = EnvSing.get_instance()
 
-=======
->>>>>>> 6083d49e
     try:
         global app_id
         global experiment_json
@@ -155,11 +144,7 @@
 
         # start run
         running = True
-<<<<<<< HEAD
         env.set_ml_id(app_id, run_id)
-=======
-        util.set_ml_id(app_id, run_id)
->>>>>>> 6083d49e
 
         # create experiment dir
         env.create_experiment_dir(app_id, run_id)
@@ -170,16 +155,13 @@
 
         # start experiment driver
         if experiment_type == "optimization":
-<<<<<<< HEAD
 
             assert num_trials > 0, "number of trials should be greater than zero"
             env.log_searchspace(app_id, run_id, searchspace)
-=======
             assert num_trials > 0, "number of trials should be greater " + "than zero"
             tensorboard._write_hparams_config(
-                experiment_utils._get_logdir(app_id, run_id), searchspace
-            )
->>>>>>> 6083d49e
+                env.get_logdir(app_id, run_id), searchspace
+            )
 
             if num_executors > num_trials:
                 num_executors = num_trials
@@ -241,17 +223,8 @@
         )
 
         exp_ml_id = app_id + "_" + str(run_id)
-<<<<<<< HEAD
         experiment_json = env.attach_experiment_xattr(
             exp_ml_id, experiment_json, "INIT"
-=======
-        experiment_json = experiment_utils._attach_experiment_xattr(
-            exp_ml_id, experiment_json, "INIT"
-        )
-
-        util._log(
-            "Started Maggy Experiment: {0}, {1}, run {2}".format(name, app_id, run_id)
->>>>>>> 6083d49e
         )
 
         util.log("Started Maggy Experiment: {0}, {1}, run {2}".format(name, app_id, run_id))
@@ -260,24 +233,9 @@
 
         server_addr = exp_driver.server_addr
         # Force execution on executor, since GPU is located on executor
-<<<<<<< HEAD
-        nodeRDD.foreachPartition(
-            trialexecutor._prepare_func(
-                app_id,
-                run_id,
-                experiment_type,
-                train_fn,
-                server_addr,
-                hb_interval,
-                exp_driver._secret,
-                optimization_key,
-                env.get_logdir(app_id, run_id),
-            )
-=======
         exp_executor = Executor(exp_driver)
         worker_fct = exp_executor.prepare_function(
             app_id, run_id, train_fn, server_addr, hb_interval, optimization_key
->>>>>>> 6083d49e
         )
 
         nodeRDD.foreachPartition(worker_fct)
@@ -332,13 +290,9 @@
             experiment_json["state"] = "FAILED"
             experiment_json["duration"] = duration
             exp_ml_id = app_id + "_" + str(run_id)
-<<<<<<< HEAD
-            EnvSing.get_instance().attach_experiment_xattr(exp_ml_id, experiment_json, "FULL_UPDATE")
-=======
-            experiment_utils._attach_experiment_xattr(
+            EnvSing.get_instance().attach_experiment_xattr(
                 exp_ml_id, experiment_json, "FULL_UPDATE"
             )
->>>>>>> 6083d49e
     except Exception as err:
         util.log(err)
 
@@ -348,19 +302,14 @@
     Handles jobs killed by the user.
     """
     try:
-
         global running
         global experiment_json
         if running and experiment_json is not None:
             experiment_json["status"] = "KILLED"
             exp_ml_id = app_id + "_" + str(run_id)
-<<<<<<< HEAD
-            EnvSing.get_instance().attach_experiment_xattr(exp_ml_id, experiment_json, "FULL_UPDATE")
-=======
-            experiment_utils._attach_experiment_xattr(
+            EnvSing.get_instance().attach_experiment_xattr(
                 exp_ml_id, experiment_json, "FULL_UPDATE"
             )
->>>>>>> 6083d49e
     except Exception as err:
         util.log(err)
 
